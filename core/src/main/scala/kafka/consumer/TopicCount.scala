/**
 * Licensed to the Apache Software Foundation (ASF) under one or more
 * contributor license agreements.  See the NOTICE file distributed with
 * this work for additional information regarding copyright ownership.
 * The ASF licenses this file to You under the Apache License, Version 2.0
 * (the "License"); you may not use this file except in compliance with
 * the License.  You may obtain a copy of the License at
 * 
 *    http://www.apache.org/licenses/LICENSE-2.0
 *
 * Unless required by applicable law or agreed to in writing, software
 * distributed under the License is distributed on an "AS IS" BASIS,
 * WITHOUT WARRANTIES OR CONDITIONS OF ANY KIND, either express or implied.
 * See the License for the specific language governing permissions and
 * limitations under the License.
 */

package kafka.consumer

import scala.collection._
import org.I0Itec.zkclient.ZkClient
import java.util.regex.Pattern
<<<<<<< HEAD
import kafka.utils.{SyncJSON, ZKGroupDirs, ZkUtils, Logging}


private[kafka] trait TopicCount {
  def getConsumerThreadIdsPerTopic: Map[String, Set[String]]

=======
import kafka.utils.{Json, ZKGroupDirs, ZkUtils, Logging}

private[kafka] trait TopicCount {
  def getConsumerThreadIdsPerTopic: Map[String, Set[String]]
>>>>>>> 602acaf4
  def dbString: String
  
  protected def makeConsumerThreadIdsPerTopic(consumerIdString: String,
                                            topicCountMap: Map[String,  Int]) = {
    val consumerThreadIdsPerTopicMap = new mutable.HashMap[String, Set[String]]()
    for ((topic, nConsumers) <- topicCountMap) {
      val consumerSet = new mutable.HashSet[String]
      assert(nConsumers >= 1)
      for (i <- 0 until nConsumers)
        consumerSet += consumerIdString + "-" + i
      consumerThreadIdsPerTopicMap.put(topic, consumerSet)
    }
    consumerThreadIdsPerTopicMap
  }
}

private[kafka] object TopicCount extends Logging {

  /*
   * Example of whitelist topic count stored in ZooKeeper:
   * Topics with whitetopic as prefix, and four streams: *4*whitetopic.*
   *
   * Example of blacklist topic count stored in ZooKeeper:
   * Topics with blacktopic as prefix, and four streams: !4!blacktopic.*
   */

  val WHITELIST_MARKER = "*"
  val BLACKLIST_MARKER = "!"
  private val WHITELIST_PATTERN =
    Pattern.compile("""\*(\p{Digit}+)\*(.*)""")
  private val BLACKLIST_PATTERN =
    Pattern.compile("""!(\p{Digit}+)!(.*)""")

  def constructTopicCount(group: String,
                          consumerId: String,
                          zkClient: ZkClient) : TopicCount = {
    val dirs = new ZKGroupDirs(group)
<<<<<<< HEAD
    val topicCountString = ZkUtils.readData(zkClient, dirs.consumerRegistryDir + "/" + consumerId)
=======
    val topicCountString = ZkUtils.readData(zkClient, dirs.consumerRegistryDir + "/" + consumerId)._1
>>>>>>> 602acaf4
    val hasWhitelist = topicCountString.startsWith(WHITELIST_MARKER)
    val hasBlacklist = topicCountString.startsWith(BLACKLIST_MARKER)

    if (hasWhitelist || hasBlacklist)
      info("Constructing topic count for %s from %s using %s as pattern."
        .format(consumerId, topicCountString,
          if (hasWhitelist) WHITELIST_PATTERN else BLACKLIST_PATTERN))

    if (hasWhitelist || hasBlacklist) {
      val matcher = if (hasWhitelist)
        WHITELIST_PATTERN.matcher(topicCountString)
      else
        BLACKLIST_PATTERN.matcher(topicCountString)
      require(matcher.matches())
      val numStreams = matcher.group(1).toInt
      val regex = matcher.group(2)
      val filter = if (hasWhitelist)
        new Whitelist(regex)
      else
        new Blacklist(regex)

      new WildcardTopicCount(zkClient, consumerId, filter, numStreams)
    }
    else {
      var topMap : Map[String,Int] = null
      try {
<<<<<<< HEAD
        SyncJSON.parseFull(topicCountString) match {
=======
        Json.parseFull(topicCountString) match {
>>>>>>> 602acaf4
          case Some(m) => topMap = m.asInstanceOf[Map[String,Int]]
          case None => throw new RuntimeException("error constructing TopicCount : " + topicCountString)
        }
      }
      catch {
        case e =>
          error("error parsing consumer json string " + topicCountString, e)
          throw e
      }

      new StaticTopicCount(consumerId, topMap)
    }
  }

  def constructTopicCount(consumerIdString: String, topicCount: Map[String,  Int]) =
    new StaticTopicCount(consumerIdString, topicCount)

  def constructTopicCount(consumerIdString: String,
                          filter: TopicFilter,
                          numStreams: Int,
                          zkClient: ZkClient) =
    new WildcardTopicCount(zkClient, consumerIdString, filter, numStreams)

}

private[kafka] class StaticTopicCount(val consumerIdString: String,
                                val topicCountMap: Map[String, Int])
                                extends TopicCount {

  def getConsumerThreadIdsPerTopic =
    makeConsumerThreadIdsPerTopic(consumerIdString, topicCountMap)

  override def equals(obj: Any): Boolean = {
    obj match {
      case null => false
      case n: StaticTopicCount => consumerIdString == n.consumerIdString && topicCountMap == n.topicCountMap
      case _ => false
    }
  }

  /**
   *  return json of
   *  { "topic1" : 4,
   *    "topic2" : 4
   *  }
   */
  def dbString = {
    val builder = new StringBuilder
    builder.append("{ ")
    var i = 0
    for ( (topic, nConsumers) <- topicCountMap) {
      if (i > 0)
        builder.append(",")
      builder.append("\"" + topic + "\": " + nConsumers)
      i += 1
    }
    builder.append(" }")
    builder.toString()
  }
}

private[kafka] class WildcardTopicCount(zkClient: ZkClient,
                                        consumerIdString: String,
                                        topicFilter: TopicFilter,
                                        numStreams: Int) extends TopicCount {
  def getConsumerThreadIdsPerTopic = {
    val wildcardTopics = ZkUtils.getChildrenParentMayNotExist(
      zkClient, ZkUtils.BrokerTopicsPath).filter(topicFilter.isTopicAllowed(_))
    makeConsumerThreadIdsPerTopic(consumerIdString,
                                  Map(wildcardTopics.map((_, numStreams)): _*))
  }

  def dbString = {
    val marker = topicFilter match {
      case wl: Whitelist => TopicCount.WHITELIST_MARKER
      case bl: Blacklist => TopicCount.BLACKLIST_MARKER
    }

    "%s%d%s%s".format(marker, numStreams, marker, topicFilter.regex)
  }

}
<|MERGE_RESOLUTION|>--- conflicted
+++ resolved
@@ -20,19 +20,10 @@
 import scala.collection._
 import org.I0Itec.zkclient.ZkClient
 import java.util.regex.Pattern
-<<<<<<< HEAD
-import kafka.utils.{SyncJSON, ZKGroupDirs, ZkUtils, Logging}
-
-
-private[kafka] trait TopicCount {
-  def getConsumerThreadIdsPerTopic: Map[String, Set[String]]
-
-=======
 import kafka.utils.{Json, ZKGroupDirs, ZkUtils, Logging}
 
 private[kafka] trait TopicCount {
   def getConsumerThreadIdsPerTopic: Map[String, Set[String]]
->>>>>>> 602acaf4
   def dbString: String
   
   protected def makeConsumerThreadIdsPerTopic(consumerIdString: String,
@@ -70,11 +61,7 @@
                           consumerId: String,
                           zkClient: ZkClient) : TopicCount = {
     val dirs = new ZKGroupDirs(group)
-<<<<<<< HEAD
-    val topicCountString = ZkUtils.readData(zkClient, dirs.consumerRegistryDir + "/" + consumerId)
-=======
     val topicCountString = ZkUtils.readData(zkClient, dirs.consumerRegistryDir + "/" + consumerId)._1
->>>>>>> 602acaf4
     val hasWhitelist = topicCountString.startsWith(WHITELIST_MARKER)
     val hasBlacklist = topicCountString.startsWith(BLACKLIST_MARKER)
 
@@ -101,11 +88,7 @@
     else {
       var topMap : Map[String,Int] = null
       try {
-<<<<<<< HEAD
-        SyncJSON.parseFull(topicCountString) match {
-=======
         Json.parseFull(topicCountString) match {
->>>>>>> 602acaf4
           case Some(m) => topMap = m.asInstanceOf[Map[String,Int]]
           case None => throw new RuntimeException("error constructing TopicCount : " + topicCountString)
         }
